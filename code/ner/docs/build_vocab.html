<!DOCTYPE html>
<html>
<head>
  <meta http-equiv="content-type" content="text/html;charset=utf-8">
  <title>build_vocab.py</title>
  <link rel="stylesheet" href="pycco.css">
</head>
<body>
<div id='container'>
  <div id="background"></div>
  <div class='section'>
    <div class='docs'><h1>build_vocab.py</h1></div>
  </div>
  <div class='clearall'>
  <div class='section' id='section-0'>
    <div class='docs'>
      <div class='octowrap'>
        <a class='octothorpe' href='#section-0'>#</a>
      </div>
      <h2>Minería de textos</h2>
<p>Universidad de Alicante, curso 2021-2022</p>
<p>Esta documentación forma parte de la práctica &ldquo;<a href="https://jaspock.github.io/mtextos/bloque2_practica.html">Lectura y documentación de un sistema de
extracción de entidades</a>&rdquo; y se 
basa en el código del curso <a href="https://github.com/cs230-stanford/cs230-code-examples">CS230</a> 
de la Universidad de Stanford.</p>
<p><strong>Autores de los comentarios:</strong></p>
<ul>
<li>Laura García Castañeda</li>
<li>Diego Silveira Madrid</li>
</ul>
<p>Este módulo construye los archivos <code>words.txt</code>, <code>tags.txt</code> y <code>dataset_params.json</code> a partir
del contenido del conjunto de datos del directorio <code>data/</code>.</p>
<ul>
<li>El archivo <code>words.txt</code> contiene las palabras extraídas de forma única del conjunto de datos</li>
<li>El archivo <code>tags.txt</code> contiene las etiquetas sintácticas extraídas de forma única del conjunto de datos</li>
<li>El archivo <code>dataset_params.json</code> contiene los parámetros del conjunto de datos</li>
</ul>
    </div>
    <div class='code'>
      <div class="highlight"><pre><span></span><span class="kn">import</span> <span class="nn">argparse</span>
<span class="kn">from</span> <span class="nn">collections</span> <span class="kn">import</span> <span class="n">Counter</span>
<span class="kn">import</span> <span class="nn">json</span>
<span class="kn">import</span> <span class="nn">os</span>

<span class="n">parser</span> <span class="o">=</span> <span class="n">argparse</span><span class="o">.</span><span class="n">ArgumentParser</span><span class="p">()</span>
<span class="n">parser</span><span class="o">.</span><span class="n">add_argument</span><span class="p">(</span><span class="s1">&#39;--min_count_word&#39;</span><span class="p">,</span> <span class="n">default</span><span class="o">=</span><span class="mi">1</span><span class="p">,</span> <span class="n">help</span><span class="o">=</span><span class="s2">&quot;Minimum count for words in the dataset&quot;</span><span class="p">,</span> <span class="nb">type</span><span class="o">=</span><span class="nb">int</span><span class="p">)</span>
<span class="n">parser</span><span class="o">.</span><span class="n">add_argument</span><span class="p">(</span><span class="s1">&#39;--min_count_tag&#39;</span><span class="p">,</span> <span class="n">default</span><span class="o">=</span><span class="mi">1</span><span class="p">,</span> <span class="n">help</span><span class="o">=</span><span class="s2">&quot;Minimum count for tags in the dataset&quot;</span><span class="p">,</span> <span class="nb">type</span><span class="o">=</span><span class="nb">int</span><span class="p">)</span>
<<<<<<< HEAD
<span class="n">parser</span><span class="o">.</span><span class="n">add_argument</span><span class="p">(</span><span class="s1">&#39;--data_dir&#39;</span><span class="p">,</span> <span class="n">default</span><span class="o">=</span><span class="s1">&#39;data/small&#39;</span><span class="p">,</span> <span class="n">help</span><span class="o">=</span><span class="s2">&quot;Directory containing the dataset&quot;</span><span class="p">)</span></pre></div>
=======
<span class="n">parser</span><span class="o">.</span><span class="n">add_argument</span><span class="p">(</span><span class="s1">&#39;--data_dir&#39;</span><span class="p">,</span> <span class="n">default</span><span class="o">=</span><span class="s1">&#39;data/small&#39;</span><span class="p">,</span> <span class="n">help</span><span class="o">=</span><span class="s2">&quot;Directory containing the dataset&quot;</span><span class="p">)</span>

<span class="n">PAD_WORD</span> <span class="o">=</span> <span class="s1">&#39;&lt;pad&gt;&#39;</span>
<span class="n">PAD_TAG</span> <span class="o">=</span> <span class="s1">&#39;O&#39;</span>
<span class="n">UNK_WORD</span> <span class="o">=</span> <span class="s1">&#39;UNK&#39;</span></pre></div>
>>>>>>> 91e9c9eb
    </div>
  </div>
  <div class='clearall'></div>
  <div class='section' id='section-1'>
    <div class='docs'>
      <div class='octowrap'>
        <a class='octothorpe' href='#section-1'>#</a>
      </div>
      <p>Palabras especiales</p>
    </div>
    <div class='code'>
      <div class="highlight"><pre><span class="n">PAD_WORD</span> <span class="o">=</span> <span class="s1">&#39;&lt;pad&gt;&#39;</span>  <span class="c1"># Si una frase tiene 5 palabras y otra 3, la de 3 se rellenará con un pad delante y otro detrás para alcanzar el máximo de 5.</span>
<span class="n">PAD_TAG</span> <span class="o">=</span> <span class="s1">&#39;O&#39;</span>  <span class="c1"># Para identificar que para esa palabra no tenemos una etiqueta</span>
<span class="n">UNK_WORD</span> <span class="o">=</span> <span class="s1">&#39;UNK&#39;</span>  <span class="c1"># Permite representar una palabra desconocida, esta palabra se trata como cualquier otra palabra, pero tiene su propio embedding en la matriz de embeddings.</span></pre></div>
    </div>
  </div>
  <div class='clearall'></div>
  <div class='section' id='section-2'>
    <div class='docs'>
      <div class='octowrap'>
        <a class='octothorpe' href='#section-2'>#</a>
      </div>
      <h3><span id="función-<code>save_vocab_to_txt_file</code>" href="función-<code>save_vocab_to_txt_file</code>"> Función <code>save_vocab_to_txt_file</code> </span></h3>
    </div>
    <div class='code'>
      <div class="highlight"><pre><span class="k">def</span> <span class="nf">save_vocab_to_txt_file</span><span class="p">(</span><span class="n">vocab</span><span class="p">,</span> <span class="n">txt_path</span><span class="p">):</span></pre></div>
    </div>
  </div>
  <div class='clearall'></div>
  <div class='section' id='section-3'>
    <div class='docs'>
      <div class='octowrap'>
        <a class='octothorpe' href='#section-3'>#</a>
      </div>
      <p>Esta función recorre una lista de palabras extraídas del texto
   de entrenamiento y las escribe cada una en una nueva línea de
   un archivo txt.</p>
<p>Parámetros:
       * <code>vocab</code>: (<code>list</code>) vocabulario <strong>de</strong> palabras extraídas del texto de entrenamiento
       * <code>txt_path</code>: (<code>str</code>) ruta del archivo en el que se guardan las palabras del vocabulario</p>
    </div>
    <div class='code'>
      <div class="highlight"><pre>    <span class="k">with</span> <span class="nb">open</span><span class="p">(</span><span class="n">txt_path</span><span class="p">,</span> <span class="s2">&quot;w&quot;</span><span class="p">)</span> <span class="k">as</span> <span class="n">f</span><span class="p">:</span>
        <span class="k">for</span> <span class="n">token</span> <span class="ow">in</span> <span class="n">vocab</span><span class="p">:</span>
            <span class="n">f</span><span class="o">.</span><span class="n">write</span><span class="p">(</span><span class="n">token</span> <span class="o">+</span> <span class="s1">&#39;</span><span class="se">\n</span><span class="s1">&#39;</span><span class="p">)</span></pre></div>
    </div>
  </div>
  <div class='clearall'></div>
  <div class='section' id='section-4'>
    <div class='docs'>
      <div class='octowrap'>
        <a class='octothorpe' href='#section-4'>#</a>
      </div>
      <h3><span id="función-<code>save_dict_to_json</code>" href="función-<code>save_dict_to_json</code>"> Función <code>save_dict_to_json</code> </span></h3>
    </div>
    <div class='code'>
      <div class="highlight"><pre><span class="k">def</span> <span class="nf">save_dict_to_json</span><span class="p">(</span><span class="n">d</span><span class="p">,</span> <span class="n">json_path</span><span class="p">):</span></pre></div>
    </div>
  </div>
  <div class='clearall'></div>
  <div class='section' id='section-5'>
    <div class='docs'>
      <div class='octowrap'>
        <a class='octothorpe' href='#section-5'>#</a>
      </div>
      <p>Esta función guarda la información contenida en un diccionario en un archivo JSON</p>
<p>Parámetros:
       * <code>d</code>: (<code>dict</code>) diccionario con las propiedades del conjunto de datos
       * <code>json_path</code>: (<code>str</code>) ruta del archivo JSON en el que se guardan los parámetros</p>
    </div>
    <div class='code'>
      <div class="highlight"><pre>    <span class="k">with</span> <span class="nb">open</span><span class="p">(</span><span class="n">json_path</span><span class="p">,</span> <span class="s1">&#39;w&#39;</span><span class="p">)</span> <span class="k">as</span> <span class="n">f</span><span class="p">:</span>
        <span class="n">d</span> <span class="o">=</span> <span class="p">{</span><span class="n">k</span><span class="p">:</span> <span class="n">v</span> <span class="k">for</span> <span class="n">k</span><span class="p">,</span> <span class="n">v</span> <span class="ow">in</span> <span class="n">d</span><span class="o">.</span><span class="n">items</span><span class="p">()}</span>
        <span class="n">json</span><span class="o">.</span><span class="n">dump</span><span class="p">(</span><span class="n">d</span><span class="p">,</span> <span class="n">f</span><span class="p">,</span> <span class="n">indent</span><span class="o">=</span><span class="mi">4</span><span class="p">)</span> <span class="c1"># Lo convierte en formato JSON</span></pre></div>
    </div>
  </div>
  <div class='clearall'></div>
  <div class='section' id='section-6'>
    <div class='docs'>
      <div class='octowrap'>
        <a class='octothorpe' href='#section-6'>#</a>
      </div>
      <h3><span id="función-<code>update_vocab</code>" href="función-<code>update_vocab</code>"> Función <code>update_vocab</code> </span></h3>
    </div>
    <div class='code'>
      <div class="highlight"><pre><span class="k">def</span> <span class="nf">update_vocab</span><span class="p">(</span><span class="n">txt_path</span><span class="p">,</span> <span class="n">vocab</span><span class="p">):</span></pre></div>
    </div>
  </div>
  <div class='clearall'></div>
  <div class='section' id='section-7'>
    <div class='docs'>
      <div class='octowrap'>
        <a class='octothorpe' href='#section-7'>#</a>
      </div>
      <p>Esta función actualiza el contenido de la estructura de tipo <code>Counter</code>
   con el número de apariciones de cada elemento dentro del archivo y
   devuelve el número total de líneas del archivo txt</p>
<pre><code>Parámetros:
</code></pre>
<ul>
<li><code>txt_path</code>: (<code>str</code>) ruta del archivo del que se obtiene el contenido a procesar, con una frase por línea</li>
<li>
<p><code>vocab</code>: (<code>Counter</code>) estructura que registra el número de apariciones de cada elemento</p>
<p>Return:</p>
</li>
<li>
<p><code>i</code>: (<code>int</code>) número de líneas del archivo</p>
</li>
</ul>
    </div>
    <div class='code'>
      <div class="highlight"><pre>    <span class="k">with</span> <span class="nb">open</span><span class="p">(</span><span class="n">txt_path</span><span class="p">)</span> <span class="k">as</span> <span class="n">f</span><span class="p">:</span></pre></div>
    </div>
  </div>
  <div class='clearall'></div>
  <div class='section' id='section-8'>
    <div class='docs'>
      <div class='octowrap'>
        <a class='octothorpe' href='#section-8'>#</a>
      </div>
      <p>La función <code>enumerate()</code> genera un diccionario con num_linea-1 como clave
y el contenido de la línea como valor</p>
    </div>
    <div class='code'>
      <div class="highlight"><pre>        <span class="k">for</span> <span class="n">i</span><span class="p">,</span> <span class="n">line</span> <span class="ow">in</span> <span class="nb">enumerate</span><span class="p">(</span><span class="n">f</span><span class="p">):</span>
            <span class="n">vocab</span><span class="o">.</span><span class="n">update</span><span class="p">(</span><span class="n">line</span><span class="o">.</span><span class="n">strip</span><span class="p">()</span><span class="o">.</span><span class="n">split</span><span class="p">(</span><span class="s1">&#39; &#39;</span><span class="p">))</span>

    <span class="k">return</span> <span class="n">i</span> <span class="o">+</span> <span class="mi">1</span>


<span class="k">if</span> <span class="vm">__name__</span> <span class="o">==</span> <span class="s1">&#39;__main__&#39;</span><span class="p">:</span>

    <span class="n">args</span> <span class="o">=</span> <span class="n">parser</span><span class="o">.</span><span class="n">parse_args</span><span class="p">()</span>

    <span class="nb">print</span><span class="p">(</span><span class="s2">&quot;Building word vocabulary...&quot;</span><span class="p">)</span>
    <span class="n">words</span> <span class="o">=</span> <span class="n">Counter</span><span class="p">()</span>
    <span class="n">size_train_sentences</span> <span class="o">=</span> <span class="n">update_vocab</span><span class="p">(</span><span class="n">os</span><span class="o">.</span><span class="n">path</span><span class="o">.</span><span class="n">join</span><span class="p">(</span><span class="n">args</span><span class="o">.</span><span class="n">data_dir</span><span class="p">,</span> <span class="s1">&#39;train/sentences.txt&#39;</span><span class="p">),</span> <span class="n">words</span><span class="p">)</span>
    <span class="n">size_dev_sentences</span> <span class="o">=</span> <span class="n">update_vocab</span><span class="p">(</span><span class="n">os</span><span class="o">.</span><span class="n">path</span><span class="o">.</span><span class="n">join</span><span class="p">(</span><span class="n">args</span><span class="o">.</span><span class="n">data_dir</span><span class="p">,</span> <span class="s1">&#39;val/sentences.txt&#39;</span><span class="p">),</span> <span class="n">words</span><span class="p">)</span>
    <span class="n">size_test_sentences</span> <span class="o">=</span> <span class="n">update_vocab</span><span class="p">(</span><span class="n">os</span><span class="o">.</span><span class="n">path</span><span class="o">.</span><span class="n">join</span><span class="p">(</span><span class="n">args</span><span class="o">.</span><span class="n">data_dir</span><span class="p">,</span> <span class="s1">&#39;test/sentences.txt&#39;</span><span class="p">),</span> <span class="n">words</span><span class="p">)</span>
    <span class="nb">print</span><span class="p">(</span><span class="s2">&quot;- done.&quot;</span><span class="p">)</span>

    <span class="nb">print</span><span class="p">(</span><span class="s2">&quot;Building tag vocabulary...&quot;</span><span class="p">)</span>
    <span class="n">tags</span> <span class="o">=</span> <span class="n">Counter</span><span class="p">()</span>
    <span class="n">size_train_tags</span> <span class="o">=</span> <span class="n">update_vocab</span><span class="p">(</span><span class="n">os</span><span class="o">.</span><span class="n">path</span><span class="o">.</span><span class="n">join</span><span class="p">(</span><span class="n">args</span><span class="o">.</span><span class="n">data_dir</span><span class="p">,</span> <span class="s1">&#39;train/labels.txt&#39;</span><span class="p">),</span> <span class="n">tags</span><span class="p">)</span>
    <span class="n">size_dev_tags</span> <span class="o">=</span> <span class="n">update_vocab</span><span class="p">(</span><span class="n">os</span><span class="o">.</span><span class="n">path</span><span class="o">.</span><span class="n">join</span><span class="p">(</span><span class="n">args</span><span class="o">.</span><span class="n">data_dir</span><span class="p">,</span> <span class="s1">&#39;val/labels.txt&#39;</span><span class="p">),</span> <span class="n">tags</span><span class="p">)</span>
    <span class="n">size_test_tags</span> <span class="o">=</span> <span class="n">update_vocab</span><span class="p">(</span><span class="n">os</span><span class="o">.</span><span class="n">path</span><span class="o">.</span><span class="n">join</span><span class="p">(</span><span class="n">args</span><span class="o">.</span><span class="n">data_dir</span><span class="p">,</span> <span class="s1">&#39;test/labels.txt&#39;</span><span class="p">),</span> <span class="n">tags</span><span class="p">)</span>
    <span class="nb">print</span><span class="p">(</span><span class="s2">&quot;- done.&quot;</span><span class="p">)</span>

    <span class="k">assert</span> <span class="n">size_train_sentences</span> <span class="o">==</span> <span class="n">size_train_tags</span>
    <span class="k">assert</span> <span class="n">size_dev_sentences</span> <span class="o">==</span> <span class="n">size_dev_tags</span>
    <span class="k">assert</span> <span class="n">size_test_sentences</span> <span class="o">==</span> <span class="n">size_test_tags</span>

    <span class="n">words</span> <span class="o">=</span> <span class="p">[</span><span class="n">tok</span> <span class="k">for</span> <span class="n">tok</span><span class="p">,</span> <span class="n">count</span> <span class="ow">in</span> <span class="n">words</span><span class="o">.</span><span class="n">items</span><span class="p">()</span> <span class="k">if</span> <span class="n">count</span> <span class="o">&gt;=</span> <span class="n">args</span><span class="o">.</span><span class="n">min_count_word</span><span class="p">]</span>
    <span class="n">tags</span> <span class="o">=</span> <span class="p">[</span><span class="n">tok</span> <span class="k">for</span> <span class="n">tok</span><span class="p">,</span> <span class="n">count</span> <span class="ow">in</span> <span class="n">tags</span><span class="o">.</span><span class="n">items</span><span class="p">()</span> <span class="k">if</span> <span class="n">count</span> <span class="o">&gt;=</span> <span class="n">args</span><span class="o">.</span><span class="n">min_count_tag</span><span class="p">]</span>

    <span class="k">if</span> <span class="n">PAD_WORD</span> <span class="ow">not</span> <span class="ow">in</span> <span class="n">words</span><span class="p">:</span> <span class="n">words</span><span class="o">.</span><span class="n">append</span><span class="p">(</span><span class="n">PAD_WORD</span><span class="p">)</span>
    <span class="k">if</span> <span class="n">PAD_TAG</span> <span class="ow">not</span> <span class="ow">in</span> <span class="n">tags</span><span class="p">:</span> <span class="n">tags</span><span class="o">.</span><span class="n">append</span><span class="p">(</span><span class="n">PAD_TAG</span><span class="p">)</span>
    
    <span class="n">words</span><span class="o">.</span><span class="n">append</span><span class="p">(</span><span class="n">UNK_WORD</span><span class="p">)</span>

    <span class="nb">print</span><span class="p">(</span><span class="s2">&quot;Saving vocabularies to file...&quot;</span><span class="p">)</span>
    <span class="n">save_vocab_to_txt_file</span><span class="p">(</span><span class="n">words</span><span class="p">,</span> <span class="n">os</span><span class="o">.</span><span class="n">path</span><span class="o">.</span><span class="n">join</span><span class="p">(</span><span class="n">args</span><span class="o">.</span><span class="n">data_dir</span><span class="p">,</span> <span class="s1">&#39;words.txt&#39;</span><span class="p">))</span>
    <span class="n">save_vocab_to_txt_file</span><span class="p">(</span><span class="n">tags</span><span class="p">,</span> <span class="n">os</span><span class="o">.</span><span class="n">path</span><span class="o">.</span><span class="n">join</span><span class="p">(</span><span class="n">args</span><span class="o">.</span><span class="n">data_dir</span><span class="p">,</span> <span class="s1">&#39;tags.txt&#39;</span><span class="p">))</span>
    <span class="nb">print</span><span class="p">(</span><span class="s2">&quot;- done.&quot;</span><span class="p">)</span>

    <span class="n">sizes</span> <span class="o">=</span> <span class="p">{</span>
        <span class="s1">&#39;train_size&#39;</span><span class="p">:</span> <span class="n">size_train_sentences</span><span class="p">,</span>
        <span class="s1">&#39;dev_size&#39;</span><span class="p">:</span> <span class="n">size_dev_sentences</span><span class="p">,</span>
        <span class="s1">&#39;test_size&#39;</span><span class="p">:</span> <span class="n">size_test_sentences</span><span class="p">,</span>
        <span class="s1">&#39;vocab_size&#39;</span><span class="p">:</span> <span class="nb">len</span><span class="p">(</span><span class="n">words</span><span class="p">),</span>
        <span class="s1">&#39;number_of_tags&#39;</span><span class="p">:</span> <span class="nb">len</span><span class="p">(</span><span class="n">tags</span><span class="p">),</span>
        <span class="s1">&#39;pad_word&#39;</span><span class="p">:</span> <span class="n">PAD_WORD</span><span class="p">,</span>
        <span class="s1">&#39;pad_tag&#39;</span><span class="p">:</span> <span class="n">PAD_TAG</span><span class="p">,</span>
        <span class="s1">&#39;unk_word&#39;</span><span class="p">:</span> <span class="n">UNK_WORD</span>
    <span class="p">}</span>
    <span class="n">save_dict_to_json</span><span class="p">(</span><span class="n">sizes</span><span class="p">,</span> <span class="n">os</span><span class="o">.</span><span class="n">path</span><span class="o">.</span><span class="n">join</span><span class="p">(</span><span class="n">args</span><span class="o">.</span><span class="n">data_dir</span><span class="p">,</span> <span class="s1">&#39;dataset_params.json&#39;</span><span class="p">))</span>

    <span class="n">to_print</span> <span class="o">=</span> <span class="s2">&quot;</span><span class="se">\n</span><span class="s2">&quot;</span><span class="o">.</span><span class="n">join</span><span class="p">(</span><span class="s2">&quot;- </span><span class="si">{}</span><span class="s2">: </span><span class="si">{}</span><span class="s2">&quot;</span><span class="o">.</span><span class="n">format</span><span class="p">(</span><span class="n">k</span><span class="p">,</span> <span class="n">v</span><span class="p">)</span> <span class="k">for</span> <span class="n">k</span><span class="p">,</span> <span class="n">v</span> <span class="ow">in</span> <span class="n">sizes</span><span class="o">.</span><span class="n">items</span><span class="p">())</span>
    <span class="nb">print</span><span class="p">(</span><span class="s2">&quot;Characteristics of the dataset:</span><span class="se">\n</span><span class="si">{}</span><span class="s2">&quot;</span><span class="o">.</span><span class="n">format</span><span class="p">(</span><span class="n">to_print</span><span class="p">))</span>

</pre></div>
    </div>
  </div>
  <div class='clearall'></div>
</div>
</body><|MERGE_RESOLUTION|>--- conflicted
+++ resolved
@@ -30,44 +30,27 @@
 </ul>
 <p>Este módulo construye los archivos <code>words.txt</code>, <code>tags.txt</code> y <code>dataset_params.json</code> a partir
 del contenido del conjunto de datos del directorio <code>data/</code>.</p>
-<ul>
-<li>El archivo <code>words.txt</code> contiene las palabras extraídas de forma única del conjunto de datos</li>
-<li>El archivo <code>tags.txt</code> contiene las etiquetas sintácticas extraídas de forma única del conjunto de datos</li>
-<li>El archivo <code>dataset_params.json</code> contiene los parámetros del conjunto de datos</li>
-</ul>
-    </div>
-    <div class='code'>
-      <div class="highlight"><pre><span></span><span class="kn">import</span> <span class="nn">argparse</span>
+<p>El archivo <code>words.txt</code> contiene las palabras extraídas de forma única del dataset. El archivo <code>tags.txt</code>
+contiene las etiquetas sintácticas extraídas de forma única del conjunto de datos. El archivo <code>dataset_params.json</code>
+contiene los parámetros extraídos del corpus.</p>
+    </div>
+    <div class='code'>
+      <div class="highlight"><pre><span></span></pre></div>
+    </div>
+  </div>
+  <div class='clearall'></div>
+  <div class='section' id='section-1'>
+    <div class='docs'>
+      <div class='octowrap'>
+        <a class='octothorpe' href='#section-1'>#</a>
+      </div>
+      <h3><span id="importar-las-librerías" href="importar-las-librerías"> Importar las librerías </span></h3>
+    </div>
+    <div class='code'>
+      <div class="highlight"><pre><span class="kn">import</span> <span class="nn">argparse</span>
 <span class="kn">from</span> <span class="nn">collections</span> <span class="kn">import</span> <span class="n">Counter</span>
 <span class="kn">import</span> <span class="nn">json</span>
-<span class="kn">import</span> <span class="nn">os</span>
-
-<span class="n">parser</span> <span class="o">=</span> <span class="n">argparse</span><span class="o">.</span><span class="n">ArgumentParser</span><span class="p">()</span>
-<span class="n">parser</span><span class="o">.</span><span class="n">add_argument</span><span class="p">(</span><span class="s1">&#39;--min_count_word&#39;</span><span class="p">,</span> <span class="n">default</span><span class="o">=</span><span class="mi">1</span><span class="p">,</span> <span class="n">help</span><span class="o">=</span><span class="s2">&quot;Minimum count for words in the dataset&quot;</span><span class="p">,</span> <span class="nb">type</span><span class="o">=</span><span class="nb">int</span><span class="p">)</span>
-<span class="n">parser</span><span class="o">.</span><span class="n">add_argument</span><span class="p">(</span><span class="s1">&#39;--min_count_tag&#39;</span><span class="p">,</span> <span class="n">default</span><span class="o">=</span><span class="mi">1</span><span class="p">,</span> <span class="n">help</span><span class="o">=</span><span class="s2">&quot;Minimum count for tags in the dataset&quot;</span><span class="p">,</span> <span class="nb">type</span><span class="o">=</span><span class="nb">int</span><span class="p">)</span>
-<<<<<<< HEAD
-<span class="n">parser</span><span class="o">.</span><span class="n">add_argument</span><span class="p">(</span><span class="s1">&#39;--data_dir&#39;</span><span class="p">,</span> <span class="n">default</span><span class="o">=</span><span class="s1">&#39;data/small&#39;</span><span class="p">,</span> <span class="n">help</span><span class="o">=</span><span class="s2">&quot;Directory containing the dataset&quot;</span><span class="p">)</span></pre></div>
-=======
-<span class="n">parser</span><span class="o">.</span><span class="n">add_argument</span><span class="p">(</span><span class="s1">&#39;--data_dir&#39;</span><span class="p">,</span> <span class="n">default</span><span class="o">=</span><span class="s1">&#39;data/small&#39;</span><span class="p">,</span> <span class="n">help</span><span class="o">=</span><span class="s2">&quot;Directory containing the dataset&quot;</span><span class="p">)</span>
-
-<span class="n">PAD_WORD</span> <span class="o">=</span> <span class="s1">&#39;&lt;pad&gt;&#39;</span>
-<span class="n">PAD_TAG</span> <span class="o">=</span> <span class="s1">&#39;O&#39;</span>
-<span class="n">UNK_WORD</span> <span class="o">=</span> <span class="s1">&#39;UNK&#39;</span></pre></div>
->>>>>>> 91e9c9eb
-    </div>
-  </div>
-  <div class='clearall'></div>
-  <div class='section' id='section-1'>
-    <div class='docs'>
-      <div class='octowrap'>
-        <a class='octothorpe' href='#section-1'>#</a>
-      </div>
-      <p>Palabras especiales</p>
-    </div>
-    <div class='code'>
-      <div class="highlight"><pre><span class="n">PAD_WORD</span> <span class="o">=</span> <span class="s1">&#39;&lt;pad&gt;&#39;</span>  <span class="c1"># Si una frase tiene 5 palabras y otra 3, la de 3 se rellenará con un pad delante y otro detrás para alcanzar el máximo de 5.</span>
-<span class="n">PAD_TAG</span> <span class="o">=</span> <span class="s1">&#39;O&#39;</span>  <span class="c1"># Para identificar que para esa palabra no tenemos una etiqueta</span>
-<span class="n">UNK_WORD</span> <span class="o">=</span> <span class="s1">&#39;UNK&#39;</span>  <span class="c1"># Permite representar una palabra desconocida, esta palabra se trata como cualquier otra palabra, pero tiene su propio embedding en la matriz de embeddings.</span></pre></div>
+<span class="kn">import</span> <span class="nn">os</span></pre></div>
     </div>
   </div>
   <div class='clearall'></div>
@@ -76,6 +59,117 @@
       <div class='octowrap'>
         <a class='octothorpe' href='#section-2'>#</a>
       </div>
+      <h3><span id="interfaz-de-línea-de-comandos" href="interfaz-de-línea-de-comandos"> Interfaz de línea de comandos </span></h3>
+    </div>
+    <div class='code'>
+      <div class="highlight"><pre></pre></div>
+    </div>
+  </div>
+  <div class='clearall'></div>
+  <div class='section' id='section-3'>
+    <div class='docs'>
+      <div class='octowrap'>
+        <a class='octothorpe' href='#section-3'>#</a>
+      </div>
+      <p>Definimos los argumentos que recibirá nuestro archivo por línea de comandos.</p>
+<p>Creamos el objeto que maneja los argumentos gracias a la librería <code>argparse</code>.</p>
+    </div>
+    <div class='code'>
+      <div class="highlight"><pre><span class="n">parser</span> <span class="o">=</span> <span class="n">argparse</span><span class="o">.</span><span class="n">ArgumentParser</span><span class="p">()</span></pre></div>
+    </div>
+  </div>
+  <div class='clearall'></div>
+  <div class='section' id='section-4'>
+    <div class='docs'>
+      <div class='octowrap'>
+        <a class='octothorpe' href='#section-4'>#</a>
+      </div>
+      <p>Parámetro para definir el número mínimo de veces que debe aparecer cada palabra del dataset. Por defecto será 1.</p>
+    </div>
+    <div class='code'>
+      <div class="highlight"><pre><span class="n">parser</span><span class="o">.</span><span class="n">add_argument</span><span class="p">(</span><span class="s1">&#39;--min_count_word&#39;</span><span class="p">,</span> <span class="n">default</span><span class="o">=</span><span class="mi">1</span><span class="p">,</span> <span class="n">help</span><span class="o">=</span><span class="s2">&quot;Minimum count for words in the dataset&quot;</span><span class="p">,</span> <span class="nb">type</span><span class="o">=</span><span class="nb">int</span><span class="p">)</span></pre></div>
+    </div>
+  </div>
+  <div class='clearall'></div>
+  <div class='section' id='section-5'>
+    <div class='docs'>
+      <div class='octowrap'>
+        <a class='octothorpe' href='#section-5'>#</a>
+      </div>
+      <p>Parámetro para definir el número mínimo de veces que debe aparecer cada etiqueta del dataset. Por defecto será 1.</p>
+    </div>
+    <div class='code'>
+      <div class="highlight"><pre><span class="n">parser</span><span class="o">.</span><span class="n">add_argument</span><span class="p">(</span><span class="s1">&#39;--min_count_tag&#39;</span><span class="p">,</span> <span class="n">default</span><span class="o">=</span><span class="mi">1</span><span class="p">,</span> <span class="n">help</span><span class="o">=</span><span class="s2">&quot;Minimum count for tags in the dataset&quot;</span><span class="p">,</span> <span class="nb">type</span><span class="o">=</span><span class="nb">int</span><span class="p">)</span></pre></div>
+    </div>
+  </div>
+  <div class='clearall'></div>
+  <div class='section' id='section-6'>
+    <div class='docs'>
+      <div class='octowrap'>
+        <a class='octothorpe' href='#section-6'>#</a>
+      </div>
+      <p>Parámetro para definir el directorio que contiene el dataset. Por defecto será <code>data/small</code>.</p>
+    </div>
+    <div class='code'>
+      <div class="highlight"><pre><span class="n">parser</span><span class="o">.</span><span class="n">add_argument</span><span class="p">(</span><span class="s1">&#39;--data_dir&#39;</span><span class="p">,</span> <span class="n">default</span><span class="o">=</span><span class="s1">&#39;data/small&#39;</span><span class="p">,</span> <span class="n">help</span><span class="o">=</span><span class="s2">&quot;Directory containing the dataset&quot;</span><span class="p">)</span></pre></div>
+    </div>
+  </div>
+  <div class='clearall'></div>
+  <div class='section' id='section-7'>
+    <div class='docs'>
+      <div class='octowrap'>
+        <a class='octothorpe' href='#section-7'>#</a>
+      </div>
+      <h3><span id="palabras-especiales" href="palabras-especiales"> Palabras especiales </span></h3>
+    </div>
+    <div class='code'>
+      <div class="highlight"><pre></pre></div>
+    </div>
+  </div>
+  <div class='clearall'></div>
+  <div class='section' id='section-8'>
+    <div class='docs'>
+      <div class='octowrap'>
+        <a class='octothorpe' href='#section-8'>#</a>
+      </div>
+      <p>Distintas variables globales que se utilizarán para completar 
+los distintos archivos de vocabulario.</p>
+<p>Palabra que se utilizará como <em>padding</em></p>
+    </div>
+    <div class='code'>
+      <div class="highlight"><pre><span class="n">PAD_WORD</span> <span class="o">=</span> <span class="s1">&#39;&lt;pad&gt;&#39;</span></pre></div>
+    </div>
+  </div>
+  <div class='clearall'></div>
+  <div class='section' id='section-9'>
+    <div class='docs'>
+      <div class='octowrap'>
+        <a class='octothorpe' href='#section-9'>#</a>
+      </div>
+      <p>Etiqueta que se utilizará para las palabras de <em>padding</em></p>
+    </div>
+    <div class='code'>
+      <div class="highlight"><pre><span class="n">PAD_TAG</span> <span class="o">=</span> <span class="s1">&#39;O&#39;</span></pre></div>
+    </div>
+  </div>
+  <div class='clearall'></div>
+  <div class='section' id='section-10'>
+    <div class='docs'>
+      <div class='octowrap'>
+        <a class='octothorpe' href='#section-10'>#</a>
+      </div>
+      <p>Palabra que se utilizará para identificar las palabras desconocidas.</p>
+    </div>
+    <div class='code'>
+      <div class="highlight"><pre><span class="n">UNK_WORD</span> <span class="o">=</span> <span class="s1">&#39;UNK&#39;</span></pre></div>
+    </div>
+  </div>
+  <div class='clearall'></div>
+  <div class='section' id='section-11'>
+    <div class='docs'>
+      <div class='octowrap'>
+        <a class='octothorpe' href='#section-11'>#</a>
+      </div>
       <h3><span id="función-<code>save_vocab_to_txt_file</code>" href="función-<code>save_vocab_to_txt_file</code>"> Función <code>save_vocab_to_txt_file</code> </span></h3>
     </div>
     <div class='code'>
@@ -83,17 +177,23 @@
     </div>
   </div>
   <div class='clearall'></div>
-  <div class='section' id='section-3'>
-    <div class='docs'>
-      <div class='octowrap'>
-        <a class='octothorpe' href='#section-3'>#</a>
-      </div>
-      <p>Esta función recorre una lista de palabras extraídas del texto
+  <div class='section' id='section-12'>
+    <div class='docs'>
+      <div class='octowrap'>
+        <a class='octothorpe' href='#section-12'>#</a>
+      </div>
+      <p>Esta función recorre una lista de palabras extraídas del corpus
    de entrenamiento y las escribe cada una en una nueva línea de
    un archivo txt.</p>
-<p>Parámetros:
-       * <code>vocab</code>: (<code>list</code>) vocabulario <strong>de</strong> palabras extraídas del texto de entrenamiento
-       * <code>txt_path</code>: (<code>str</code>) ruta del archivo en el que se guardan las palabras del vocabulario</p>
+<p>Parámetros:</p>
+<ul>
+<li>
+<p><code>vocab</code>: (<code>list</code>) vocabulario de palabras extraídas del texto de entrenamiento</p>
+</li>
+<li>
+<p><code>txt_path</code>: (<code>str</code>) ruta del archivo en el que se guardan las palabras del vocabulario</p>
+</li>
+</ul>
     </div>
     <div class='code'>
       <div class="highlight"><pre>    <span class="k">with</span> <span class="nb">open</span><span class="p">(</span><span class="n">txt_path</span><span class="p">,</span> <span class="s2">&quot;w&quot;</span><span class="p">)</span> <span class="k">as</span> <span class="n">f</span><span class="p">:</span>
@@ -102,10 +202,10 @@
     </div>
   </div>
   <div class='clearall'></div>
-  <div class='section' id='section-4'>
-    <div class='docs'>
-      <div class='octowrap'>
-        <a class='octothorpe' href='#section-4'>#</a>
+  <div class='section' id='section-13'>
+    <div class='docs'>
+      <div class='octowrap'>
+        <a class='octothorpe' href='#section-13'>#</a>
       </div>
       <h3><span id="función-<code>save_dict_to_json</code>" href="función-<code>save_dict_to_json</code>"> Función <code>save_dict_to_json</code> </span></h3>
     </div>
@@ -114,15 +214,21 @@
     </div>
   </div>
   <div class='clearall'></div>
-  <div class='section' id='section-5'>
-    <div class='docs'>
-      <div class='octowrap'>
-        <a class='octothorpe' href='#section-5'>#</a>
+  <div class='section' id='section-14'>
+    <div class='docs'>
+      <div class='octowrap'>
+        <a class='octothorpe' href='#section-14'>#</a>
       </div>
       <p>Esta función guarda la información contenida en un diccionario en un archivo JSON</p>
-<p>Parámetros:
-       * <code>d</code>: (<code>dict</code>) diccionario con las propiedades del conjunto de datos
-       * <code>json_path</code>: (<code>str</code>) ruta del archivo JSON en el que se guardan los parámetros</p>
+<p>Parámetros:</p>
+<ul>
+<li>
+<p><code>d</code>: (<code>dict</code>) diccionario con las propiedades del conjunto de datos</p>
+</li>
+<li>
+<p><code>json_path</code>: (<code>str</code>) ruta del archivo JSON en el que se guardan los parámetros</p>
+</li>
+</ul>
     </div>
     <div class='code'>
       <div class="highlight"><pre>    <span class="k">with</span> <span class="nb">open</span><span class="p">(</span><span class="n">json_path</span><span class="p">,</span> <span class="s1">&#39;w&#39;</span><span class="p">)</span> <span class="k">as</span> <span class="n">f</span><span class="p">:</span>
@@ -131,10 +237,10 @@
     </div>
   </div>
   <div class='clearall'></div>
-  <div class='section' id='section-6'>
-    <div class='docs'>
-      <div class='octowrap'>
-        <a class='octothorpe' href='#section-6'>#</a>
+  <div class='section' id='section-15'>
+    <div class='docs'>
+      <div class='octowrap'>
+        <a class='octothorpe' href='#section-15'>#</a>
       </div>
       <h3><span id="función-<code>update_vocab</code>" href="función-<code>update_vocab</code>"> Función <code>update_vocab</code> </span></h3>
     </div>
@@ -143,18 +249,19 @@
     </div>
   </div>
   <div class='clearall'></div>
-  <div class='section' id='section-7'>
-    <div class='docs'>
-      <div class='octowrap'>
-        <a class='octothorpe' href='#section-7'>#</a>
+  <div class='section' id='section-16'>
+    <div class='docs'>
+      <div class='octowrap'>
+        <a class='octothorpe' href='#section-16'>#</a>
       </div>
       <p>Esta función actualiza el contenido de la estructura de tipo <code>Counter</code>
    con el número de apariciones de cada elemento dentro del archivo y
    devuelve el número total de líneas del archivo txt</p>
-<pre><code>Parámetros:
-</code></pre>
+<p>Parámetros:</p>
 <ul>
-<li><code>txt_path</code>: (<code>str</code>) ruta del archivo del que se obtiene el contenido a procesar, con una frase por línea</li>
+<li>
+<p><code>txt_path</code>: (<code>str</code>) ruta del archivo del que se obtiene el contenido a procesar, con una frase por línea</p>
+</li>
 <li>
 <p><code>vocab</code>: (<code>Counter</code>) estructura que registra el número de apariciones de cada elemento</p>
 <p>Return:</p>
@@ -169,10 +276,10 @@
     </div>
   </div>
   <div class='clearall'></div>
-  <div class='section' id='section-8'>
-    <div class='docs'>
-      <div class='octowrap'>
-        <a class='octothorpe' href='#section-8'>#</a>
+  <div class='section' id='section-17'>
+    <div class='docs'>
+      <div class='octowrap'>
+        <a class='octothorpe' href='#section-17'>#</a>
       </div>
       <p>La función <code>enumerate()</code> genera un diccionario con num_linea-1 como clave
 y el contenido de la línea como valor</p>
@@ -181,40 +288,160 @@
       <div class="highlight"><pre>        <span class="k">for</span> <span class="n">i</span><span class="p">,</span> <span class="n">line</span> <span class="ow">in</span> <span class="nb">enumerate</span><span class="p">(</span><span class="n">f</span><span class="p">):</span>
             <span class="n">vocab</span><span class="o">.</span><span class="n">update</span><span class="p">(</span><span class="n">line</span><span class="o">.</span><span class="n">strip</span><span class="p">()</span><span class="o">.</span><span class="n">split</span><span class="p">(</span><span class="s1">&#39; &#39;</span><span class="p">))</span>
 
-    <span class="k">return</span> <span class="n">i</span> <span class="o">+</span> <span class="mi">1</span>
+    <span class="k">return</span> <span class="n">i</span> <span class="o">+</span> <span class="mi">1</span></pre></div>
+    </div>
+  </div>
+  <div class='clearall'></div>
+  <div class='section' id='section-18'>
+    <div class='docs'>
+      <div class='octowrap'>
+        <a class='octothorpe' href='#section-18'>#</a>
+      </div>
+      <h3><span id="ejecución-principal-del-archivo" href="ejecución-principal-del-archivo"> Ejecución principal del archivo </span></h3>
+    </div>
+    <div class='code'>
+      <div class="highlight"><pre><span class="k">if</span> <span class="vm">__name__</span> <span class="o">==</span> <span class="s1">&#39;__main__&#39;</span><span class="p">:</span></pre></div>
+    </div>
+  </div>
+  <div class='clearall'></div>
+  <div class='section' id='section-19'>
+    <div class='docs'>
+      <div class='octowrap'>
+        <a class='octothorpe' href='#section-19'>#</a>
+      </div>
+      <p>Argumentos de entrada</p>
+    </div>
+    <div class='code'>
+      <div class="highlight"><pre>    <span class="n">args</span> <span class="o">=</span> <span class="n">parser</span><span class="o">.</span><span class="n">parse_args</span><span class="p">()</span>
 
-
-<span class="k">if</span> <span class="vm">__name__</span> <span class="o">==</span> <span class="s1">&#39;__main__&#39;</span><span class="p">:</span>
-
-    <span class="n">args</span> <span class="o">=</span> <span class="n">parser</span><span class="o">.</span><span class="n">parse_args</span><span class="p">()</span>
-
-    <span class="nb">print</span><span class="p">(</span><span class="s2">&quot;Building word vocabulary...&quot;</span><span class="p">)</span>
-    <span class="n">words</span> <span class="o">=</span> <span class="n">Counter</span><span class="p">()</span>
-    <span class="n">size_train_sentences</span> <span class="o">=</span> <span class="n">update_vocab</span><span class="p">(</span><span class="n">os</span><span class="o">.</span><span class="n">path</span><span class="o">.</span><span class="n">join</span><span class="p">(</span><span class="n">args</span><span class="o">.</span><span class="n">data_dir</span><span class="p">,</span> <span class="s1">&#39;train/sentences.txt&#39;</span><span class="p">),</span> <span class="n">words</span><span class="p">)</span>
+    <span class="nb">print</span><span class="p">(</span><span class="s2">&quot;Building word vocabulary...&quot;</span><span class="p">)</span></pre></div>
+    </div>
+  </div>
+  <div class='clearall'></div>
+  <div class='section' id='section-20'>
+    <div class='docs'>
+      <div class='octowrap'>
+        <a class='octothorpe' href='#section-20'>#</a>
+      </div>
+      <p>Se crea un contador de palabras vacío para el vocabulario</p>
+    </div>
+    <div class='code'>
+      <div class="highlight"><pre>    <span class="n">words</span> <span class="o">=</span> <span class="n">Counter</span><span class="p">()</span></pre></div>
+    </div>
+  </div>
+  <div class='clearall'></div>
+  <div class='section' id='section-21'>
+    <div class='docs'>
+      <div class='octowrap'>
+        <a class='octothorpe' href='#section-21'>#</a>
+      </div>
+      <p>Se añaden las palabras al contador.
+Además se guarda en una variable el número de palabras de cada archivo consultado.</p>
+    </div>
+    <div class='code'>
+      <div class="highlight"><pre>    <span class="n">size_train_sentences</span> <span class="o">=</span> <span class="n">update_vocab</span><span class="p">(</span><span class="n">os</span><span class="o">.</span><span class="n">path</span><span class="o">.</span><span class="n">join</span><span class="p">(</span><span class="n">args</span><span class="o">.</span><span class="n">data_dir</span><span class="p">,</span> <span class="s1">&#39;train/sentences.txt&#39;</span><span class="p">),</span> <span class="n">words</span><span class="p">)</span>
     <span class="n">size_dev_sentences</span> <span class="o">=</span> <span class="n">update_vocab</span><span class="p">(</span><span class="n">os</span><span class="o">.</span><span class="n">path</span><span class="o">.</span><span class="n">join</span><span class="p">(</span><span class="n">args</span><span class="o">.</span><span class="n">data_dir</span><span class="p">,</span> <span class="s1">&#39;val/sentences.txt&#39;</span><span class="p">),</span> <span class="n">words</span><span class="p">)</span>
     <span class="n">size_test_sentences</span> <span class="o">=</span> <span class="n">update_vocab</span><span class="p">(</span><span class="n">os</span><span class="o">.</span><span class="n">path</span><span class="o">.</span><span class="n">join</span><span class="p">(</span><span class="n">args</span><span class="o">.</span><span class="n">data_dir</span><span class="p">,</span> <span class="s1">&#39;test/sentences.txt&#39;</span><span class="p">),</span> <span class="n">words</span><span class="p">)</span>
     <span class="nb">print</span><span class="p">(</span><span class="s2">&quot;- done.&quot;</span><span class="p">)</span>
 
-    <span class="nb">print</span><span class="p">(</span><span class="s2">&quot;Building tag vocabulary...&quot;</span><span class="p">)</span>
-    <span class="n">tags</span> <span class="o">=</span> <span class="n">Counter</span><span class="p">()</span>
-    <span class="n">size_train_tags</span> <span class="o">=</span> <span class="n">update_vocab</span><span class="p">(</span><span class="n">os</span><span class="o">.</span><span class="n">path</span><span class="o">.</span><span class="n">join</span><span class="p">(</span><span class="n">args</span><span class="o">.</span><span class="n">data_dir</span><span class="p">,</span> <span class="s1">&#39;train/labels.txt&#39;</span><span class="p">),</span> <span class="n">tags</span><span class="p">)</span>
+    <span class="nb">print</span><span class="p">(</span><span class="s2">&quot;Building tag vocabulary...&quot;</span><span class="p">)</span></pre></div>
+    </div>
+  </div>
+  <div class='clearall'></div>
+  <div class='section' id='section-22'>
+    <div class='docs'>
+      <div class='octowrap'>
+        <a class='octothorpe' href='#section-22'>#</a>
+      </div>
+      <p>Se crea un contador de etiquetas vacío para el vocabulario</p>
+    </div>
+    <div class='code'>
+      <div class="highlight"><pre>    <span class="n">tags</span> <span class="o">=</span> <span class="n">Counter</span><span class="p">()</span></pre></div>
+    </div>
+  </div>
+  <div class='clearall'></div>
+  <div class='section' id='section-23'>
+    <div class='docs'>
+      <div class='octowrap'>
+        <a class='octothorpe' href='#section-23'>#</a>
+      </div>
+      <p>Se añaden las etiquetas al contador.
+Además se guarda en una variable el número de etiquetas de cada archivo consultado.</p>
+    </div>
+    <div class='code'>
+      <div class="highlight"><pre>    <span class="n">size_train_tags</span> <span class="o">=</span> <span class="n">update_vocab</span><span class="p">(</span><span class="n">os</span><span class="o">.</span><span class="n">path</span><span class="o">.</span><span class="n">join</span><span class="p">(</span><span class="n">args</span><span class="o">.</span><span class="n">data_dir</span><span class="p">,</span> <span class="s1">&#39;train/labels.txt&#39;</span><span class="p">),</span> <span class="n">tags</span><span class="p">)</span>
     <span class="n">size_dev_tags</span> <span class="o">=</span> <span class="n">update_vocab</span><span class="p">(</span><span class="n">os</span><span class="o">.</span><span class="n">path</span><span class="o">.</span><span class="n">join</span><span class="p">(</span><span class="n">args</span><span class="o">.</span><span class="n">data_dir</span><span class="p">,</span> <span class="s1">&#39;val/labels.txt&#39;</span><span class="p">),</span> <span class="n">tags</span><span class="p">)</span>
     <span class="n">size_test_tags</span> <span class="o">=</span> <span class="n">update_vocab</span><span class="p">(</span><span class="n">os</span><span class="o">.</span><span class="n">path</span><span class="o">.</span><span class="n">join</span><span class="p">(</span><span class="n">args</span><span class="o">.</span><span class="n">data_dir</span><span class="p">,</span> <span class="s1">&#39;test/labels.txt&#39;</span><span class="p">),</span> <span class="n">tags</span><span class="p">)</span>
-    <span class="nb">print</span><span class="p">(</span><span class="s2">&quot;- done.&quot;</span><span class="p">)</span>
-
-    <span class="k">assert</span> <span class="n">size_train_sentences</span> <span class="o">==</span> <span class="n">size_train_tags</span>
+    <span class="nb">print</span><span class="p">(</span><span class="s2">&quot;- done.&quot;</span><span class="p">)</span></pre></div>
+    </div>
+  </div>
+  <div class='clearall'></div>
+  <div class='section' id='section-24'>
+    <div class='docs'>
+      <div class='octowrap'>
+        <a class='octothorpe' href='#section-24'>#</a>
+      </div>
+      <p>Se comprueba que el número de palabras y de etiquetas que contiene el vocabulario
+   es el mismo. Lo que significa que es correcto.</p>
+    </div>
+    <div class='code'>
+      <div class="highlight"><pre>    <span class="k">assert</span> <span class="n">size_train_sentences</span> <span class="o">==</span> <span class="n">size_train_tags</span>
     <span class="k">assert</span> <span class="n">size_dev_sentences</span> <span class="o">==</span> <span class="n">size_dev_tags</span>
-    <span class="k">assert</span> <span class="n">size_test_sentences</span> <span class="o">==</span> <span class="n">size_test_tags</span>
-
-    <span class="n">words</span> <span class="o">=</span> <span class="p">[</span><span class="n">tok</span> <span class="k">for</span> <span class="n">tok</span><span class="p">,</span> <span class="n">count</span> <span class="ow">in</span> <span class="n">words</span><span class="o">.</span><span class="n">items</span><span class="p">()</span> <span class="k">if</span> <span class="n">count</span> <span class="o">&gt;=</span> <span class="n">args</span><span class="o">.</span><span class="n">min_count_word</span><span class="p">]</span>
-    <span class="n">tags</span> <span class="o">=</span> <span class="p">[</span><span class="n">tok</span> <span class="k">for</span> <span class="n">tok</span><span class="p">,</span> <span class="n">count</span> <span class="ow">in</span> <span class="n">tags</span><span class="o">.</span><span class="n">items</span><span class="p">()</span> <span class="k">if</span> <span class="n">count</span> <span class="o">&gt;=</span> <span class="n">args</span><span class="o">.</span><span class="n">min_count_tag</span><span class="p">]</span>
-
-    <span class="k">if</span> <span class="n">PAD_WORD</span> <span class="ow">not</span> <span class="ow">in</span> <span class="n">words</span><span class="p">:</span> <span class="n">words</span><span class="o">.</span><span class="n">append</span><span class="p">(</span><span class="n">PAD_WORD</span><span class="p">)</span>
-    <span class="k">if</span> <span class="n">PAD_TAG</span> <span class="ow">not</span> <span class="ow">in</span> <span class="n">tags</span><span class="p">:</span> <span class="n">tags</span><span class="o">.</span><span class="n">append</span><span class="p">(</span><span class="n">PAD_TAG</span><span class="p">)</span>
-    
-    <span class="n">words</span><span class="o">.</span><span class="n">append</span><span class="p">(</span><span class="n">UNK_WORD</span><span class="p">)</span>
-
-    <span class="nb">print</span><span class="p">(</span><span class="s2">&quot;Saving vocabularies to file...&quot;</span><span class="p">)</span>
+    <span class="k">assert</span> <span class="n">size_test_sentences</span> <span class="o">==</span> <span class="n">size_test_tags</span></pre></div>
+    </div>
+  </div>
+  <div class='clearall'></div>
+  <div class='section' id='section-25'>
+    <div class='docs'>
+      <div class='octowrap'>
+        <a class='octothorpe' href='#section-25'>#</a>
+      </div>
+      <p>Se crea una compresión de los contadores de palabras y etiqueta. De manera que al
+   iterar a lo largo de cada uno de los contadores, solo se mantendrán en la lista 
+   aquellos elementos que aparezcan un número mínimo de veces en el vocabulario. (El
+   número mínimo de veces vendrá definido por los argumentos).</p>
+    </div>
+    <div class='code'>
+      <div class="highlight"><pre>    <span class="n">words</span> <span class="o">=</span> <span class="p">[</span><span class="n">tok</span> <span class="k">for</span> <span class="n">tok</span><span class="p">,</span> <span class="n">count</span> <span class="ow">in</span> <span class="n">words</span><span class="o">.</span><span class="n">items</span><span class="p">()</span> <span class="k">if</span> <span class="n">count</span> <span class="o">&gt;=</span> <span class="n">args</span><span class="o">.</span><span class="n">min_count_word</span><span class="p">]</span>
+    <span class="n">tags</span> <span class="o">=</span> <span class="p">[</span><span class="n">tok</span> <span class="k">for</span> <span class="n">tok</span><span class="p">,</span> <span class="n">count</span> <span class="ow">in</span> <span class="n">tags</span><span class="o">.</span><span class="n">items</span><span class="p">()</span> <span class="k">if</span> <span class="n">count</span> <span class="o">&gt;=</span> <span class="n">args</span><span class="o">.</span><span class="n">min_count_tag</span><span class="p">]</span></pre></div>
+    </div>
+  </div>
+  <div class='clearall'></div>
+  <div class='section' id='section-26'>
+    <div class='docs'>
+      <div class='octowrap'>
+        <a class='octothorpe' href='#section-26'>#</a>
+      </div>
+      <p>Se añaden a la lista de palabras y de etiquetas la palabra y la etiqueta correspondiente
+  al <em>padding</em></p>
+    </div>
+    <div class='code'>
+      <div class="highlight"><pre>    <span class="k">if</span> <span class="n">PAD_WORD</span> <span class="ow">not</span> <span class="ow">in</span> <span class="n">words</span><span class="p">:</span> <span class="n">words</span><span class="o">.</span><span class="n">append</span><span class="p">(</span><span class="n">PAD_WORD</span><span class="p">)</span>
+    <span class="k">if</span> <span class="n">PAD_TAG</span> <span class="ow">not</span> <span class="ow">in</span> <span class="n">tags</span><span class="p">:</span> <span class="n">tags</span><span class="o">.</span><span class="n">append</span><span class="p">(</span><span class="n">PAD_TAG</span><span class="p">)</span></pre></div>
+    </div>
+  </div>
+  <div class='clearall'></div>
+  <div class='section' id='section-27'>
+    <div class='docs'>
+      <div class='octowrap'>
+        <a class='octothorpe' href='#section-27'>#</a>
+      </div>
+      <p>Se añade a la lista de palabras la palabra para palabras desconocidas.</p>
+    </div>
+    <div class='code'>
+      <div class="highlight"><pre>    <span class="n">words</span><span class="o">.</span><span class="n">append</span><span class="p">(</span><span class="n">UNK_WORD</span><span class="p">)</span></pre></div>
+    </div>
+  </div>
+  <div class='clearall'></div>
+  <div class='section' id='section-28'>
+    <div class='docs'>
+      <div class='octowrap'>
+        <a class='octothorpe' href='#section-28'>#</a>
+      </div>
+      <p>Se guardan los contadores creados en dos archivos de texto diferentes.</p>
+    </div>
+    <div class='code'>
+      <div class="highlight"><pre>    <span class="nb">print</span><span class="p">(</span><span class="s2">&quot;Saving vocabularies to file...&quot;</span><span class="p">)</span>
     <span class="n">save_vocab_to_txt_file</span><span class="p">(</span><span class="n">words</span><span class="p">,</span> <span class="n">os</span><span class="o">.</span><span class="n">path</span><span class="o">.</span><span class="n">join</span><span class="p">(</span><span class="n">args</span><span class="o">.</span><span class="n">data_dir</span><span class="p">,</span> <span class="s1">&#39;words.txt&#39;</span><span class="p">))</span>
     <span class="n">save_vocab_to_txt_file</span><span class="p">(</span><span class="n">tags</span><span class="p">,</span> <span class="n">os</span><span class="o">.</span><span class="n">path</span><span class="o">.</span><span class="n">join</span><span class="p">(</span><span class="n">args</span><span class="o">.</span><span class="n">data_dir</span><span class="p">,</span> <span class="s1">&#39;tags.txt&#39;</span><span class="p">))</span>
     <span class="nb">print</span><span class="p">(</span><span class="s2">&quot;- done.&quot;</span><span class="p">)</span>
@@ -228,10 +455,31 @@
         <span class="s1">&#39;pad_word&#39;</span><span class="p">:</span> <span class="n">PAD_WORD</span><span class="p">,</span>
         <span class="s1">&#39;pad_tag&#39;</span><span class="p">:</span> <span class="n">PAD_TAG</span><span class="p">,</span>
         <span class="s1">&#39;unk_word&#39;</span><span class="p">:</span> <span class="n">UNK_WORD</span>
-    <span class="p">}</span>
-    <span class="n">save_dict_to_json</span><span class="p">(</span><span class="n">sizes</span><span class="p">,</span> <span class="n">os</span><span class="o">.</span><span class="n">path</span><span class="o">.</span><span class="n">join</span><span class="p">(</span><span class="n">args</span><span class="o">.</span><span class="n">data_dir</span><span class="p">,</span> <span class="s1">&#39;dataset_params.json&#39;</span><span class="p">))</span>
-
-    <span class="n">to_print</span> <span class="o">=</span> <span class="s2">&quot;</span><span class="se">\n</span><span class="s2">&quot;</span><span class="o">.</span><span class="n">join</span><span class="p">(</span><span class="s2">&quot;- </span><span class="si">{}</span><span class="s2">: </span><span class="si">{}</span><span class="s2">&quot;</span><span class="o">.</span><span class="n">format</span><span class="p">(</span><span class="n">k</span><span class="p">,</span> <span class="n">v</span><span class="p">)</span> <span class="k">for</span> <span class="n">k</span><span class="p">,</span> <span class="n">v</span> <span class="ow">in</span> <span class="n">sizes</span><span class="o">.</span><span class="n">items</span><span class="p">())</span>
+    <span class="p">}</span></pre></div>
+    </div>
+  </div>
+  <div class='clearall'></div>
+  <div class='section' id='section-29'>
+    <div class='docs'>
+      <div class='octowrap'>
+        <a class='octothorpe' href='#section-29'>#</a>
+      </div>
+      <p>Se guardan las propiedades del dataset en un archivo JSON</p>
+    </div>
+    <div class='code'>
+      <div class="highlight"><pre>    <span class="n">save_dict_to_json</span><span class="p">(</span><span class="n">sizes</span><span class="p">,</span> <span class="n">os</span><span class="o">.</span><span class="n">path</span><span class="o">.</span><span class="n">join</span><span class="p">(</span><span class="n">args</span><span class="o">.</span><span class="n">data_dir</span><span class="p">,</span> <span class="s1">&#39;dataset_params.json&#39;</span><span class="p">))</span></pre></div>
+    </div>
+  </div>
+  <div class='clearall'></div>
+  <div class='section' id='section-30'>
+    <div class='docs'>
+      <div class='octowrap'>
+        <a class='octothorpe' href='#section-30'>#</a>
+      </div>
+      <p>Se muestran por consola las propiedades del dataset</p>
+    </div>
+    <div class='code'>
+      <div class="highlight"><pre>    <span class="n">to_print</span> <span class="o">=</span> <span class="s2">&quot;</span><span class="se">\n</span><span class="s2">&quot;</span><span class="o">.</span><span class="n">join</span><span class="p">(</span><span class="s2">&quot;- </span><span class="si">{}</span><span class="s2">: </span><span class="si">{}</span><span class="s2">&quot;</span><span class="o">.</span><span class="n">format</span><span class="p">(</span><span class="n">k</span><span class="p">,</span> <span class="n">v</span><span class="p">)</span> <span class="k">for</span> <span class="n">k</span><span class="p">,</span> <span class="n">v</span> <span class="ow">in</span> <span class="n">sizes</span><span class="o">.</span><span class="n">items</span><span class="p">())</span>
     <span class="nb">print</span><span class="p">(</span><span class="s2">&quot;Characteristics of the dataset:</span><span class="se">\n</span><span class="si">{}</span><span class="s2">&quot;</span><span class="o">.</span><span class="n">format</span><span class="p">(</span><span class="n">to_print</span><span class="p">))</span>
 
 </pre></div>
